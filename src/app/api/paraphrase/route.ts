--- conflicted
+++ resolved
@@ -56,19 +56,6 @@
 async function simpleStyleParaphrase(text: string, profile: any): Promise<string> {
   const prompt = buildSimplePrompt(profile);
   
-<<<<<<< HEAD
-  // Try Groq first, then Gemini
-  try {
-    return await callGroqAPI(text, prompt);
-  } catch (e: any) {
-    console.log('Groq failed, trying Gemini:', e?.message);
-    try {
-      return await callGeminiAPI(text, prompt);
-    } catch (e2: any) {
-      console.log('Gemini also failed:', e2?.message);
-      return paraphraseWithProfile(text, profile);
-    }
-=======
   // Stage 1: AI generation with optimized focused prompt (300-500 tokens max)
   console.log('Stage 1: AI Generation with Focused Prompt');
   const optimizedPrompt = buildFocusedPrompt(profile);
@@ -87,8 +74,10 @@
     
     const finalVerification = calculateStyleMatchScore(output, profile);
     console.log('Final verification score:', finalVerification.score);
->>>>>>> 8ae4f8b3
-  }
+  }
+  
+  console.log('=== PIPELINE COMPLETE ===');
+  return output;
 }
 
 function buildSimplePrompt(profile: any): string {
@@ -96,11 +85,6 @@
     return `Rewrite the following text naturally while keeping all facts and meaning intact. Use proper grammar. Output only the rewritten text with no explanations.`;
   }
 
-<<<<<<< HEAD
-  // Get user's writing samples
-  const userWriting = profile.sampleExcerpt.slice(0, 2000);
-  const analysis = profile.styleAnalysis;
-=======
   // NEW: Advanced Style Metrics (Step 2)
   if (profile.styleAnalysis) {
     const analysis = profile.styleAnalysis;
@@ -200,7 +184,821 @@
   
   return stylePrompt;
 }
->>>>>>> 8ae4f8b3
+
+function identifyDistinctiveFeatures(analysis: any): Array<{priority: number, description: string}> {
+  const features = [];
+  
+  // 1. Sentence length (compare to typical 15-25 word range)
+  const avgWords = analysis.avgSentenceLength / 5; // rough char to word
+  if (avgWords > 30) {
+    features.push({
+      priority: Math.abs(avgWords - 20),
+      description: `Very long sentences (avg ${Math.round(avgWords)} words) - match this complexity`
+    });
+  } else if (avgWords < 12) {
+    features.push({
+      priority: Math.abs(avgWords - 20),
+      description: `Very short sentences (avg ${Math.round(avgWords)} words) - keep it concise`
+    });
+  }
+  
+  // 2. Sentence length variation
+  if (analysis.sentenceLengthStd) {
+    if (analysis.sentenceLengthStd > 40) {
+      features.push({
+        priority: 7,
+        description: `High sentence length variation (std: ${analysis.sentenceLengthStd.toFixed(0)}) - mix short and long sentences`
+      });
+    } else if (analysis.sentenceLengthStd < 15) {
+      features.push({
+        priority: 7,
+        description: `Consistent sentence lengths (std: ${analysis.sentenceLengthStd.toFixed(0)}) - keep uniform`
+      });
+    }
+  }
+  
+  // 3. Contractions (distinctive if strongly used or avoided)
+  if (analysis.usesContractions === false) {
+    features.push({
+      priority: 9,
+      description: "Never uses contractions (formal: do not, it is, we are)"
+    });
+  } else if (analysis.contractionRatio && analysis.contractionRatio > 0.5) {
+    features.push({
+      priority: 8,
+      description: "Frequent contractions (casual: don't, it's, we're)"
+    });
+  }
+  
+  // 4. Preferred transitions - use their actual transitions
+  if (analysis.preferredTransitions && analysis.preferredTransitions.length > 0) {
+    features.push({
+      priority: 8,
+      description: `Prefers transitions: ${analysis.preferredTransitions.join(', ')}`
+    });
+  }
+  
+  // 5. Complex sentence structure
+  if (analysis.constructionPatterns?.subordinateClauseRatio > 0.4) {
+    features.push({
+      priority: 10,
+      description: `Complex sentences with subordinate clauses (${(analysis.constructionPatterns.subordinateClauseRatio * 100).toFixed(0)}%) - use "because", "although", "when"`
+    });
+  } else if (analysis.avgClausesPerSentence && analysis.avgClausesPerSentence < 1.5) {
+    features.push({
+      priority: 9,
+      description: `Simple, direct sentences (${analysis.avgClausesPerSentence.toFixed(1)} clauses avg) - avoid complexity`
+    });
+  }
+  
+  // 6. Coordinate clauses (and, but, or)
+  if (analysis.constructionPatterns?.coordinateClauseRatio > 0.3) {
+    features.push({
+      priority: 7,
+      description: `Frequent coordinate clauses (${(analysis.constructionPatterns.coordinateClauseRatio * 100).toFixed(0)}%) - connect ideas with "and", "but"`
+    });
+  }
+  
+  // 7. Parenthetical expressions
+  if (analysis.constructionPatterns?.parentheticalRatio > 0.2) {
+    features.push({
+      priority: 6,
+      description: `Uses parenthetical expressions (${(analysis.constructionPatterns.parentheticalRatio * 100).toFixed(0)}%) - add asides`
+    });
+  }
+  
+  // 8. Front-loaded dependent clauses
+  if (analysis.constructionPatterns?.frontLoadedDependentRatio > 0.3) {
+    features.push({
+      priority: 7,
+      description: `Often starts sentences with dependent clauses (${(analysis.constructionPatterns.frontLoadedDependentRatio * 100).toFixed(0)}%) - "When..., ", "If..., "`
+    });
+  }
+  
+  // 9. Comma usage patterns
+  if (analysis.commaPerSentence > 2.5) {
+    features.push({
+      priority: 7,
+      description: `Heavy comma usage (${analysis.commaPerSentence.toFixed(1)} per sentence) for pacing`
+    });
+  } else if (analysis.commaPerSentence < 0.5) {
+    features.push({
+      priority: 7,
+      description: `Minimal commas (${analysis.commaPerSentence.toFixed(1)} per sentence) - direct flow`
+    });
+  }
+  
+  // 10. Semicolon usage
+  if (analysis.semicolonRatio > 0.1) {
+    features.push({
+      priority: 6,
+      description: `Uses semicolons (${(analysis.semicolonRatio * 100).toFixed(1)}%) - connect related thoughts`
+    });
+  }
+  
+  // 11. Dash usage (em-dash)
+  if (analysis.punctuationPatterns?.dashUsage > 0.1) {
+    features.push({
+      priority: 6,
+      description: `Uses dashes (${(analysis.punctuationPatterns.dashUsage * 100).toFixed(1)}%) for emphasis or asides`
+    });
+  }
+  
+  // 12. Colon usage
+  if (analysis.punctuationPatterns?.colonUsage > 0.05) {
+    features.push({
+      priority: 5,
+      description: `Uses colons (${(analysis.punctuationPatterns.colonUsage * 100).toFixed(1)}%) to introduce lists/explanations`
+    });
+  }
+  
+  // 13. Question usage
+  if (analysis.questionRatio > 0.15) {
+    features.push({
+      priority: 8,
+      description: `Frequently uses questions (${(analysis.questionRatio * 100).toFixed(0)}%) - rhetorical style`
+    });
+  }
+  
+  // 14. Exclamatory sentences
+  if (analysis.exclamatoryRatio > 0.1) {
+    features.push({
+      priority: 7,
+      description: `Uses exclamation marks (${(analysis.exclamatoryRatio * 100).toFixed(0)}%) for emphasis`
+    });
+  }
+  
+  // 15. Vocabulary complexity
+  if (analysis.vocabularyComplexity > 0.25) {
+    features.push({
+      priority: 6,
+      description: `Sophisticated vocabulary (${(analysis.vocabularyComplexity * 100).toFixed(0)}% complex words)`
+    });
+  } else if (analysis.vocabularyComplexity < 0.05) {
+    features.push({
+      priority: 6,
+      description: `Simple, accessible vocabulary (${(analysis.vocabularyComplexity * 100).toFixed(0)}% complex words)`
+    });
+  }
+  
+  // 16. Word length
+  if (analysis.avgWordLength > 6) {
+    features.push({
+      priority: 5,
+      description: `Long words (avg ${analysis.avgWordLength.toFixed(1)} chars) - sophisticated vocabulary`
+    });
+  } else if (analysis.avgWordLength < 4.5) {
+    features.push({
+      priority: 5,
+      description: `Short words (avg ${analysis.avgWordLength.toFixed(1)} chars) - simple, clear language`
+    });
+  }
+  
+  // 17. Conjunction density
+  if (analysis.conjunctionDensity > 0.06) {
+    features.push({
+      priority: 6,
+      description: `High conjunction use (${(analysis.conjunctionDensity * 100).toFixed(1)}%) - connected, flowing sentences`
+    });
+  } else if (analysis.conjunctionDensity < 0.02) {
+    features.push({
+      priority: 6,
+      description: `Low conjunction use (${(analysis.conjunctionDensity * 100).toFixed(1)}%) - short, separated ideas`
+    });
+  }
+  
+  // Voice/perspective - REMOVED (causes issues with paraphrasing flexibility)
+  // The system should not force a specific perspective from the essays
+  
+  // 19. Transition sentence starters
+  if (analysis.transitionStartRatio && analysis.transitionStartRatio > 0.25) {
+    features.push({
+      priority: 7,
+      description: `Often starts sentences with transitions (${(analysis.transitionStartRatio * 100).toFixed(0)}%)`
+    });
+  }
+  
+  // 20. Common sentence starters (if distinctive)
+  if (analysis.commonStarters && analysis.commonStarters.length > 0) {
+    features.push({
+      priority: 5,
+      description: `Common sentence starters: ${analysis.commonStarters.slice(0, 3).join(', ')}`
+    });
+  }
+  
+  // 21. Descriptiveness (adjectives)
+  if (analysis.adjectiveDensity > 0.08) {
+    features.push({
+      priority: 5,
+      description: `Descriptive style (${(analysis.adjectiveDensity * 100).toFixed(1)}% adjectives) - use vivid descriptions`
+    });
+  } else if (analysis.adjectiveDensity < 0.03) {
+    features.push({
+      priority: 5,
+      description: `Minimal description (${(analysis.adjectiveDensity * 100).toFixed(1)}% adjectives) - stay concise`
+    });
+  }
+  
+  // 22. Adverb patterns (top adverbs from analysis)
+  if (analysis.topAdverbs && analysis.topAdverbs.length > 0) {
+    features.push({
+      priority: 4,
+      description: `Favored adverbs: ${analysis.topAdverbs.slice(0, 3).join(', ')}`
+    });
+  }
+  
+  // 23. Modifier placement patterns
+  if (analysis.modifierPatterns) {
+    if (analysis.modifierPatterns.frontLoadedAdverbs > 0.3) {
+      features.push({
+        priority: 5,
+        description: `Often starts with adverbs (${(analysis.modifierPatterns.frontLoadedAdverbs * 100).toFixed(0)}%)`
+      });
+    }
+    if (analysis.modifierPatterns.endSentenceAdverbs > 0.3) {
+      features.push({
+        priority: 5,
+        description: `Often ends with adverbs (${(analysis.modifierPatterns.endSentenceAdverbs * 100).toFixed(0)}%)`
+      });
+    }
+  }
+  
+  // 24. Parallel structure
+  if (analysis.parallelStructureRatio > 0.2) {
+    features.push({
+      priority: 6,
+      description: `Uses parallel structure (${(analysis.parallelStructureRatio * 100).toFixed(0)}%) - repeat patterns for emphasis`
+    });
+  }
+  
+  // 25. Tone balance
+  if (analysis.toneBalance) {
+    features.push({
+      priority: 7,
+      description: `Tone: ${analysis.toneBalance}`
+    });
+  }
+  
+  // 26. High-frequency words (their characteristic vocabulary)
+  if (analysis.highFrequencyWords && analysis.highFrequencyWords.length > 0) {
+    features.push({
+      priority: 4,
+      description: `Characteristic words: ${analysis.highFrequencyWords.slice(0, 5).join(', ')}`
+    });
+  }
+  
+  // Sort by priority (most distinctive first)
+  return features.sort((a, b) => b.priority - a.priority);
+}
+
+function calculateFormalityScore(text: string): number {
+  // Calculate formality based on multiple indicators
+  let formalityScore = 0.5; // Start at neutral
+  let indicators = 0;
+  
+  const words = text.toLowerCase().split(/\s+/);
+  const sentences = text.split(/[.!?]+/).filter(s => s.trim());
+  
+  // 1. Contractions (very strong indicator)
+  const contractions = text.match(/\b(?:don't|doesn't|didn't|can't|couldn't|won't|wouldn't|isn't|aren't|wasn't|weren't|haven't|hasn't|hadn't|I'm|you're|he's|she's|it's|we're|they're|I've|you've|we've|they've|I'll|you'll|we'll|they'll|I'd|you'd|he'd|she'd|we'd|they'd)\b/gi);
+  const contractionRatio = contractions ? contractions.length / sentences.length : 0;
+  if (contractionRatio > 0.3) {
+    formalityScore -= 0.25; // Very informal
+  } else if (contractionRatio > 0.1) {
+    formalityScore -= 0.15; // Somewhat informal
+  } else if (contractionRatio === 0) {
+    formalityScore += 0.2; // Formal (no contractions)
+  }
+  indicators++;
+  
+  // 2. Complex vocabulary (3+ syllables, academic words)
+  const complexWords = words.filter(w => 
+    w.length > 8 || 
+    /^(therefore|however|moreover|furthermore|consequently|nevertheless|additionally|specifically|particularly|significantly|comprehensive|implementation|optimization|substantial|appropriate|demonstrate|establish|maintain|facilitate)$/i.test(w)
+  ).length;
+  const complexRatio = complexWords / words.length;
+  if (complexRatio > 0.15) {
+    formalityScore += 0.15; // Very formal vocabulary
+  } else if (complexRatio < 0.05) {
+    formalityScore -= 0.1; // Simple vocabulary
+  }
+  indicators++;
+  
+  // 3. Passive voice (formal indicator)
+  const passiveMatches = text.match(/\b(?:is|are|was|were|be|been|being)\s+(?:\w+ed|shown|given|made|done|taken|written|found)\b/gi);
+  const passiveRatio = passiveMatches ? passiveMatches.length / sentences.length : 0;
+  if (passiveRatio > 0.3) {
+    formalityScore += 0.1; // Formal passive voice
+  }
+  indicators++;
+  
+  // 4. Personal pronouns (informal indicator)
+  const personalPronouns = text.match(/\b(?:I|me|my|mine|we|us|our|ours|you|your|yours)\b/gi);
+  const pronounRatio = personalPronouns ? personalPronouns.length / words.length : 0;
+  if (pronounRatio > 0.05) {
+    formalityScore -= 0.15; // Very informal (personal)
+  } else if (pronounRatio < 0.01) {
+    formalityScore += 0.1; // Formal (impersonal)
+  }
+  indicators++;
+  
+  // 5. Sentence starters (formal: Moreover, Furthermore, etc.)
+  const formalStarters = sentences.filter(s => 
+    /^\s*(?:Moreover|Furthermore|Additionally|Consequently|Nevertheless|However|Therefore|Thus|Hence|Subsequently|Accordingly)/i.test(s)
+  ).length;
+  const formalStarterRatio = formalStarters / sentences.length;
+  if (formalStarterRatio > 0.2) {
+    formalityScore += 0.15; // Very formal transitions
+  }
+  indicators++;
+  
+  // 6. Colloquialisms and informal words
+  const informalWords = words.filter(w => 
+    /^(yeah|yep|nope|gonna|wanna|gotta|kinda|sorta|lots|tons|stuff|things|ok|okay|cool|nice|pretty|really|very|just|actually|basically)$/i.test(w)
+  ).length;
+  const informalRatio = informalWords / words.length;
+  if (informalRatio > 0.03) {
+    formalityScore -= 0.2; // Very informal language
+  }
+  indicators++;
+  
+  // Normalize to 0-1 range
+  return Math.max(0, Math.min(1, formalityScore));
+}
+
+function groupLexiconByCategory(lexicon: string[]): any {
+  return {
+    transitions: lexicon.filter(w => /^(however|therefore|moreover|furthermore|additionally|consequently|meanwhile|nevertheless|thus|hence)$/i.test(w)),
+    descriptors: lexicon.filter(w => /^(especially|clearly|confidently|factually|frequently|remarkably|notably|significantly)$/i.test(w)),
+    other: lexicon.filter(w => !/(however|therefore|especially|clearly)/i.test(w))
+  };
+}
+
+function enforceStylePatterns(text: string, analysis: any, profile?: any): string {
+  let enforced = text;
+  
+  console.log('Enforcing style patterns...');
+  
+  // 1. CRITICAL: Enforce formality level (highest priority for your use case)
+  // PRIORITY: Use profile.formality setting FIRST, fall back to analysis.formalityScore
+  let targetFormality: number | undefined = undefined;
+  
+  if (profile?.formality !== undefined) {
+    // Use the user's explicit profile setting (this takes priority!)
+    targetFormality = profile.formality;
+    console.log(`Using PROFILE formality setting: ${(profile.formality * 100).toFixed(0)}%`);
+  } else if (analysis.formalityScore !== undefined) {
+    // Fall back to analyzed formality from sample excerpt
+    targetFormality = analysis.formalityScore;
+    console.log(`Using ANALYSIS formality (no profile setting): ${(analysis.formalityScore * 100).toFixed(0)}%`);
+  }
+  
+  if (targetFormality !== undefined) {
+    const currentFormality = calculateFormalityScore(enforced);
+    
+    console.log(`Formality: current=${(currentFormality * 100).toFixed(0)}%, target=${(targetFormality * 100).toFixed(0)}%`);
+    
+    // If significantly different, apply corrections
+    if (Math.abs(currentFormality - targetFormality) > 0.2) {
+      enforced = adjustFormality(enforced, targetFormality, currentFormality);
+    }
+  }
+  
+  // 2. Enforce contraction usage
+  if (analysis.usesContractions === false) {
+    // Expand all contractions for formal style
+    enforced = expandContractions(enforced);
+  } else if (analysis.contractionRatio && analysis.contractionRatio > 0.3) {
+    // Add contractions for casual style (if not already present)
+    enforced = addContractionsIfNeeded(enforced, analysis.contractionRatio);
+  }
+  
+  // 3. Enforce preferred transitions (use their actual transitions)
+  if (analysis.preferredTransitions && analysis.preferredTransitions.length > 0 && analysis.transitionStartRatio > 0.2) {
+    enforced = addPreferredTransitions(enforced, analysis.preferredTransitions, analysis.transitionStartRatio);
+  }
+  
+  // 4. Enforce high-frequency vocabulary (inject their characteristic words)
+  if (analysis.highFrequencyWords && analysis.highFrequencyWords.length > 0) {
+    enforced = injectCharacteristicVocabulary(enforced, analysis.highFrequencyWords);
+  }
+  
+  // 5. Enforce sentence length distribution (if significantly different)
+  if (analysis.avgSentenceLength) {
+    enforced = adjustSentenceLengths(enforced, analysis.avgSentenceLength);
+  }
+  
+  // 6. Enforce punctuation patterns
+  if (analysis.commaPerSentence) {
+    enforced = adjustCommaDensity(enforced, analysis.commaPerSentence);
+  }
+  
+  // 7. Enforce question usage if distinctive
+  if (analysis.questionRatio && analysis.questionRatio > 0.15) {
+    // Already handled by AI, just log
+    const currentQuestions = (enforced.match(/\?/g) || []).length;
+    const sentences = enforced.split(/[.!?]+/).filter(s => s.trim());
+    console.log(`Question ratio: current=${(currentQuestions/sentences.length).toFixed(2)}, target=${analysis.questionRatio.toFixed(2)}`);
+  }
+  
+  // === PROFILE-LEVEL ENFORCEMENT (overrides from user settings) ===
+  if (profile) {
+    // 8. Enforce PACING from profile settings
+    if (profile.pacing !== undefined) {
+      enforced = enforcePacing(enforced, profile.pacing);
+    }
+    
+    // 9. Enforce DESCRIPTIVENESS from profile settings
+    if (profile.descriptiveness !== undefined) {
+      enforced = enforceDescriptiveness(enforced, profile.descriptiveness);
+    }
+    
+    // 10. Enforce DIRECTNESS from profile settings
+    if (profile.directness !== undefined) {
+      enforced = enforceDirectness(enforced, profile.directness);
+    }
+  }
+  
+  return enforced;
+}
+
+function addPreferredTransitions(text: string, preferredTransitions: string[], targetRatio: number): string {
+  const sentences = text.split(/(?<=[.!?])\s+/).filter(s => s.trim());
+  if (sentences.length < 2) return text;
+  
+  // Count current transitions
+  const currentTransitions = sentences.filter(s => 
+    /^\s*(?:However|Moreover|Furthermore|Additionally|Meanwhile|Nevertheless|Therefore|Thus)\b/i.test(s)
+  ).length;
+  const currentRatio = currentTransitions / sentences.length;
+  
+  // If we need more transitions
+  if (currentRatio < targetRatio - 0.1) {
+    const needed = Math.ceil((targetRatio - currentRatio) * sentences.length);
+    let added = 0;
+    
+    for (let i = 1; i < sentences.length && added < needed; i++) {
+      // Skip if already has transition
+      if (/^\s*(?:However|Moreover|Furthermore|Additionally|Meanwhile|Nevertheless|Therefore|Thus|But|And|So)\b/i.test(sentences[i])) {
+        continue;
+      }
+      
+      // Add one of their preferred transitions
+      const transition = preferredTransitions[added % preferredTransitions.length];
+      sentences[i] = `${transition} ${sentences[i].charAt(0).toLowerCase()}${sentences[i].slice(1)}`;
+      added++;
+    }
+    
+    return sentences.join(' ');
+  }
+  
+  return text;
+}
+
+function injectCharacteristicVocabulary(text: string, characteristicWords: string[]): string {
+  // This is subtle - we don't force words, but we can make simple replacements
+  // where synonyms exist in their vocabulary
+  let adjusted = text;
+  
+  // Simple synonym mapping - only if their word is distinctive
+  const synonymMap: Record<string, string[]> = {
+    'use': ['utilize', 'employ', 'apply'],
+    'help': ['assist', 'aid', 'support'],
+    'show': ['demonstrate', 'illustrate', 'display'],
+    'make': ['create', 'produce', 'generate'],
+    'get': ['obtain', 'acquire', 'receive'],
+    'important': ['significant', 'crucial', 'vital', 'essential'],
+    'big': ['large', 'substantial', 'considerable'],
+    'small': ['minimal', 'minor', 'slight']
+  };
+  
+  // If their characteristic word is a more sophisticated variant, use it
+  for (const [simple, variants] of Object.entries(synonymMap)) {
+    for (const variant of variants) {
+      if (characteristicWords.includes(variant)) {
+        // They use the sophisticated variant - replace simple with it occasionally
+        const regex = new RegExp(`\\b${simple}\\b`, 'gi');
+        const matches = adjusted.match(regex);
+        if (matches && matches.length > 0) {
+          // Replace ~30% of occurrences
+          let count = 0;
+          adjusted = adjusted.replace(regex, (match) => {
+            count++;
+            return (count % 3 === 0) ? variant : match;
+          });
+        }
+        break;
+      }
+    }
+  }
+  
+  return adjusted;
+}
+
+function enforcePacing(text: string, pacingLevel: number): string {
+  // Pacing: 0 = slow/deliberate, 1 = fast/punchy
+  const sentences = text.split(/(?<=[.!?])\s+/).filter(s => s.trim());
+  const avgWords = sentences.reduce((sum, s) => sum + s.split(/\s+/).length, 0) / sentences.length;
+  
+  console.log(`Pacing enforcement: target=${(pacingLevel * 100).toFixed(0)}%, current avg=${avgWords.toFixed(1)} words/sentence`);
+  
+  // Determine target based on pacing level
+  let targetAvg = 0;
+  if (pacingLevel >= 0.75) {
+    targetAvg = 10; // Fast pacing: 8-12 words
+  } else if (pacingLevel >= 0.5) {
+    targetAvg = 15; // Moderate: 12-18 words
+  } else {
+    targetAvg = 22; // Slow: 18-25+ words
+  }
+  
+  // If current average is significantly off, log it
+  if (Math.abs(avgWords - targetAvg) > 5) {
+    console.log(`⚠️ Pacing mismatch: ${avgWords.toFixed(1)} words vs target ${targetAvg} words`);
+    // Note: Full sentence splitting/merging would be complex and risky
+    // For now, we rely on the AI prompt to handle this
+  }
+  
+  return text;
+}
+
+function enforceDescriptiveness(text: string, descriptivenessLevel: number): string {
+  // Descriptiveness: 0 = minimal, 1 = highly descriptive
+  const words = text.split(/\s+/);
+  const adjectives = text.match(/\b(?:good|great|beautiful|important|significant|large|small|new|old|high|low|strong|weak|clear|specific|particular|special|certain|natural|major|minor|significant|substantial|considerable|remarkable|notable|excellent|outstanding|effective|efficient|powerful|comprehensive|extensive|detailed|complex|simple|easy|difficult|hard|soft|bright|dark|light|heavy|quick|slow|fast|careful|serious|real|true|false|possible|impossible|likely|unlikely|common|rare|unique|unusual|normal|strange|familiar|foreign|local|national|global|public|private|personal|professional|academic|technical|practical|theoretical)\b/gi);
+  const adjectiveDensity = adjectives ? adjectives.length / words.length : 0;
+  
+  console.log(`Descriptiveness enforcement: target=${(descriptivenessLevel * 100).toFixed(0)}%, current=${(adjectiveDensity * 100).toFixed(1)}% adjective density`);
+  
+  let targetDensity = 0;
+  if (descriptivenessLevel >= 0.75) {
+    targetDensity = 0.08; // Highly descriptive: 8%+
+  } else if (descriptivenessLevel >= 0.5) {
+    targetDensity = 0.05; // Moderate: 4-6%
+  } else {
+    targetDensity = 0.02; // Minimal: < 3%
+  }
+  
+  if (Math.abs(adjectiveDensity - targetDensity) > 0.03) {
+    console.log(`⚠️ Descriptiveness mismatch: ${(adjectiveDensity * 100).toFixed(1)}% vs target ${(targetDensity * 100).toFixed(1)}%`);
+    // Note: Adding/removing adjectives programmatically is risky
+    // We rely on the AI prompt for this
+  }
+  
+  return text;
+}
+
+function enforceDirectness(text: string, directnessLevel: number): string {
+  // Directness: 0 = indirect/nuanced, 1 = very direct
+  const sentences = text.split(/(?<=[.!?])\s+/).filter(s => s.trim());
+  
+  // Count hedging words (indirect indicators)
+  const hedgingWords = text.match(/\b(?:may|might|could|would|should|possibly|probably|perhaps|maybe|somewhat|rather|quite|relatively|fairly|generally|usually|typically|often|sometimes|occasionally)\b/gi);
+  const hedgingRatio = hedgingWords ? hedgingWords.length / sentences.length : 0;
+  
+  // Count imperative/declarative starts (direct indicators)
+  const directStarts = sentences.filter(s => 
+    /^\s*(?:[A-Z][a-z]+\s+is|[A-Z][a-z]+\s+are|This\s+is|That\s+is|These\s+are|Those\s+are|You\s+must|You\s+should|Do\s+not|Never|Always)\b/i.test(s)
+  ).length;
+  const directRatio = directStarts / sentences.length;
+  
+  console.log(`Directness enforcement: target=${(directnessLevel * 100).toFixed(0)}%, hedging=${hedgingRatio.toFixed(2)}, direct starts=${directRatio.toFixed(2)}`);
+  
+  if (directnessLevel >= 0.75) {
+    // Very direct: should have minimal hedging
+    if (hedgingRatio > 0.1) {
+      console.log(`⚠️ Too much hedging for high directness: ${hedgingRatio.toFixed(2)}`);
+    }
+  } else if (directnessLevel <= 0.25) {
+    // Indirect: should have more hedging
+    if (hedgingRatio < 0.1) {
+      console.log(`⚠️ Too little hedging for low directness: ${hedgingRatio.toFixed(2)}`);
+    }
+  }
+  
+  return text;
+}
+
+function adjustFormality(text: string, targetFormality: number, currentFormality: number): string {
+  let adjusted = text;
+  
+  console.log(`Adjusting formality from ${(currentFormality * 100).toFixed(0)}% to ${(targetFormality * 100).toFixed(0)}%`);
+  
+  if (targetFormality > currentFormality) {
+    // INCREASE FORMALITY
+    
+    // 1. Remove all contractions
+    adjusted = expandContractions(adjusted);
+    
+    // 2. Replace informal words with formal equivalents
+    const informalToFormal: Record<string, string> = {
+      "gonna": "going to",
+      "wanna": "want to",
+      "gotta": "must",
+      "kinda": "somewhat",
+      "sorta": "somewhat",
+      "lots of": "numerous",
+      "a lot of": "many",
+      "tons of": "numerous",
+      "stuff": "items",
+      "things": "matters",
+      "ok": "acceptable",
+      "okay": "acceptable",
+      "big": "substantial",
+      "small": "minimal",
+      "get": "obtain",
+      "got": "obtained",
+      "make": "create",
+      "do": "perform",
+      "show": "demonstrate",
+      "use": "utilize",
+      "help": "assist",
+      "need": "require",
+      "want": "desire",
+      "start": "commence",
+      "end": "conclude",
+      "buy": "purchase",
+      "sell": "distribute",
+      "keep": "maintain",
+      "think": "consider",
+      "find out": "determine",
+      "talk about": "discuss",
+      "look at": "examine",
+      "point out": "indicate",
+      "bring up": "introduce",
+      "come up with": "develop",
+      "figure out": "ascertain",
+      "deal with": "address",
+      "go over": "review",
+      "look into": "investigate",
+      "really": "",
+      "very": "",
+      "pretty": "",
+      "quite": "",
+      "just": "",
+      "actually": "",
+      "basically": "",
+      "literally": ""
+    };
+    
+    for (const [informal, formal] of Object.entries(informalToFormal)) {
+      const regex = new RegExp(`\\b${informal}\\b`, 'gi');
+      adjusted = adjusted.replace(regex, formal);
+    }
+    
+  // 3. DO NOT change person perspective (no pronoun-to-impersonal conversions)
+  // Keep first/second/third person as in the original to preserve meaning and POV.
+    
+    // 4. Add formal transition words if missing
+    const sentences = adjusted.split(/(?<=[.!?])\s+/);
+    if (sentences.length > 1) {
+      const formalTransitions = ['Moreover', 'Furthermore', 'Additionally', 'Consequently', 'Nevertheless', 'However'];
+      // Add transitions to some sentences without them
+      for (let i = 1; i < sentences.length; i++) {
+        if (i % 3 === 0 && !/^(Moreover|Furthermore|Additionally|Consequently|Nevertheless|However|Therefore|Thus)/i.test(sentences[i])) {
+          const transition = formalTransitions[i % formalTransitions.length];
+          sentences[i] = `${transition}, ${sentences[i].charAt(0).toLowerCase()}${sentences[i].slice(1)}`;
+        }
+      }
+      adjusted = sentences.join(' ');
+    }
+    
+  } else if (targetFormality < currentFormality) {
+    // DECREASE FORMALITY (make more casual)
+    
+    // 1. Add contractions
+    adjusted = addContractionsIfNeeded(adjusted, 0.3);
+    
+    // 2. Replace formal words with casual equivalents
+    const formalToInformal: Record<string, string> = {
+      "utilize": "use",
+      "commence": "start",
+      "conclude": "end",
+      "purchase": "buy",
+      "obtain": "get",
+      "require": "need",
+      "assist": "help",
+      "demonstrate": "show",
+      "ascertain": "figure out",
+      "determine": "find out",
+      "examine": "look at",
+      "substantial": "big",
+      "minimal": "small",
+      "numerous": "many"
+    };
+    
+    for (const [formal, informal] of Object.entries(formalToInformal)) {
+      const regex = new RegExp(`\\b${formal}\\b`, 'gi');
+      adjusted = adjusted.replace(regex, informal);
+    }
+    
+    // 3. Remove overly formal transitions
+    adjusted = adjusted.replace(/\bMoreover,\s*/gi, 'Also, ');
+    adjusted = adjusted.replace(/\bFurthermore,\s*/gi, 'Plus, ');
+    adjusted = adjusted.replace(/\bNevertheless,\s*/gi, 'But, ');
+    adjusted = adjusted.replace(/\bConsequently,\s*/gi, 'So, ');
+  }
+  
+  // Clean up any double spaces
+  adjusted = adjusted.replace(/\s{2,}/g, ' ');
+  
+  return adjusted;
+}
+
+function expandContractions(text: string): string {
+  const contractions: Record<string, string> = {
+    "don't": "do not", "doesn't": "does not", "didn't": "did not",
+    "can't": "cannot", "couldn't": "couldn't", "won't": "will not", "wouldn't": "would not",
+    "isn't": "is not", "aren't": "are not", "wasn't": "was not", "weren't": "were not",
+    "haven't": "have not", "hasn't": "has not", "hadn't": "had not",
+    "shouldn't": "should not", "mustn't": "must not", "needn't": "need not",
+    "I'm": "I am", "you're": "you are", "he's": "he is", "she's": "she is", "it's": "it is",
+    "we're": "we are", "they're": "they are", "I've": "I have", "you've": "you have",
+    "we've": "we have", "they've": "they have", "I'll": "I will", "you'll": "you will",
+    "he'll": "he will", "she'll": "she will", "it'll": "it will", "we'll": "we will",
+    "they'll": "they will", "I'd": "I would", "you'd": "you would", "he'd": "he would",
+    "she'd": "she would", "we'd": "we would", "they'd": "they would"
+  };
+  
+  let expanded = text;
+  for (const [contraction, expansion] of Object.entries(contractions)) {
+    const regex = new RegExp(`\\b${contraction}\\b`, 'gi');
+    expanded = expanded.replace(regex, expansion);
+  }
+  
+  return expanded;
+}
+
+function addContractionsIfNeeded(text: string, targetRatio: number): string {
+  // Count current contractions
+  const sentences = text.split(/[.!?]+/);
+  const currentContractions = (text.match(/\b(?:don't|doesn't|didn't|can't|won't|isn't|aren't|wasn't|weren't|haven't|hasn't|I'm|you're|he's|she's|it's|we're|they're)\b/gi) || []).length;
+  const currentRatio = currentContractions / sentences.length;
+  
+  // If already close to target, don't modify
+  if (Math.abs(currentRatio - targetRatio) < 0.1) {
+    return text;
+  }
+  
+  // Add contractions if needed (simple approach)
+  if (currentRatio < targetRatio) {
+    const expansions: Record<string, string> = {
+      "do not": "don't", "does not": "doesn't", "did not": "didn't",
+      "cannot": "can't", "will not": "won't", "would not": "wouldn't",
+      "is not": "isn't", "are not": "aren't", "was not": "wasn't", "were not": "weren't",
+      "have not": "haven't", "has not": "hasn't", "had not": "hadn't",
+      "I am": "I'm", "you are": "you're", "he is": "he's", "she is": "she's", "it is": "it's",
+      "we are": "we're", "they are": "they're"
+    };
+    
+    let contracted = text;
+    for (const [expansion, contraction] of Object.entries(expansions)) {
+      const regex = new RegExp(`\\b${expansion}\\b`, 'gi');
+      contracted = contracted.replace(regex, contraction);
+    }
+    
+    return contracted;
+  }
+  
+  return text;
+}
+
+function adjustSentenceLengths(text: string, targetAvgLength: number): string {
+  // For now, just validate - full implementation would split/merge sentences
+  const sentences = text.split(/(?<=[.!?])\s+/);
+  const avgLength = sentences.reduce((sum, s) => sum + s.length, 0) / sentences.length;
+  
+  console.log(`Sentence length: current=${avgLength.toFixed(0)}, target=${targetAvgLength.toFixed(0)}`);
+  
+  // If significantly different (>30% deviation), log warning
+  if (Math.abs(avgLength - targetAvgLength) > targetAvgLength * 0.3) {
+    console.log('⚠️ Sentence length deviation detected - may need manual adjustment');
+  }
+  
+  return text;
+}
+
+function adjustCommaDensity(text: string, targetCommaPerSentence: number): string {
+  const sentences = text.split(/(?<=[.!?])\s+/);
+  const currentCommas = (text.match(/,/g) || []).length;
+  const currentDensity = currentCommas / sentences.length;
+  
+  console.log(`Comma density: current=${currentDensity.toFixed(2)}, target=${targetCommaPerSentence.toFixed(2)}`);
+  
+  // For now, just log - full implementation would adjust comma placement
+  if (Math.abs(currentDensity - targetCommaPerSentence) > 0.5) {
+    console.log('⚠️ Comma density mismatch - may need adjustment');
+  }
+  
+  return text;
+}
+
+function calculateStyleMatchScore(text: string, profile: any): {score: number, gaps: string[]} {
+  if (!profile?.styleAnalysis) {
+    return {score: 0.5, gaps: ['No style analysis available']};
+  }
+  
+  const analysis = profile.styleAnalysis;
 
   let prompt = `You are a writing style matcher. Rewrite text to match a specific person's writing style.
 
